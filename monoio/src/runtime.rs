use std::future::Future;
#[cfg(feature = "sync")]
use std::sync::Arc;

#[cfg(feature = "sync")]
use crossbeam_queue::SegQueue;

#[cfg(any(all(target_os = "linux", feature = "iouring"), feature = "legacy"))]
use crate::time::TimeDriver;
#[cfg(all(target_os = "linux", feature = "iouring"))]
use crate::IoUringDriver;
#[cfg(feature = "legacy")]
use crate::LegacyDriver;
use crate::{
    driver::Driver,
    scheduler::{LocalScheduler, TaskQueue},
    task::{
        new_task,
        waker_fn::{dummy_waker, set_poll, should_poll},
        JoinHandle,
    },
    time::driver::Handle as TimeHandle,
};

#[cfg(feature = "sync")]
thread_local! {
    pub(crate) static DEFAULT_CTX: Context = Context {
        thread_id: crate::utils::thread_id::DEFAULT_THREAD_ID,
<<<<<<< HEAD
        unpark_cache: std::cell::RefCell::new(fxhash::FxHashMap::default()),
        waker_queue_cache: std::cell::RefCell::new(fxhash::FxHashMap::default()),
=======
        unpark_cache: std::cell::RefCell::new(rustc_hash::FxHashMap::default()),
        waker_sender_cache: std::cell::RefCell::new(rustc_hash::FxHashMap::default()),
>>>>>>> 212fde18
        tasks: Default::default(),
        time_handle: None,
        blocking_handle: crate::blocking::BlockingHandle::Empty(crate::blocking::BlockingStrategy::Panic),
    };
}

scoped_thread_local!(pub(crate) static CURRENT: Context);

pub(crate) struct Context {
    /// Owned task set and local run queue
    pub(crate) tasks: TaskQueue,

    /// Thread id(not the kernel thread id but a generated unique number)
    pub(crate) thread_id: usize,

    /// Thread unpark handles
    #[cfg(feature = "sync")]
    pub(crate) unpark_cache:
        std::cell::RefCell<rustc_hash::FxHashMap<usize, crate::driver::UnparkHandle>>,

    /// Waker sender cache
    #[cfg(feature = "sync")]
<<<<<<< HEAD
    pub(crate) waker_queue_cache:
        std::cell::RefCell<fxhash::FxHashMap<usize, Arc<SegQueue<std::task::Waker>>>>,
=======
    pub(crate) waker_sender_cache:
        std::cell::RefCell<rustc_hash::FxHashMap<usize, flume::Sender<std::task::Waker>>>,
>>>>>>> 212fde18

    /// Time Handle
    pub(crate) time_handle: Option<TimeHandle>,

    /// Blocking Handle
    #[cfg(feature = "sync")]
    pub(crate) blocking_handle: crate::blocking::BlockingHandle,
}

impl Context {
    #[cfg(feature = "sync")]
    pub(crate) fn new(blocking_handle: crate::blocking::BlockingHandle) -> Self {
        let thread_id = crate::builder::BUILD_THREAD_ID.with(|id| *id);

        Self {
            thread_id,
<<<<<<< HEAD
            unpark_cache: std::cell::RefCell::new(fxhash::FxHashMap::default()),
            waker_queue_cache: std::cell::RefCell::new(fxhash::FxHashMap::default()),
=======
            unpark_cache: std::cell::RefCell::new(rustc_hash::FxHashMap::default()),
            waker_sender_cache: std::cell::RefCell::new(rustc_hash::FxHashMap::default()),
>>>>>>> 212fde18
            tasks: TaskQueue::default(),
            time_handle: None,
            blocking_handle,
        }
    }

    #[cfg(not(feature = "sync"))]
    pub(crate) fn new() -> Self {
        let thread_id = crate::builder::BUILD_THREAD_ID.with(|id| *id);

        Self {
            thread_id,
            tasks: TaskQueue::default(),
            time_handle: None,
        }
    }

    #[allow(unused)]
    #[cfg(feature = "sync")]
    pub(crate) fn unpark_thread(&self, id: usize) {
        use crate::driver::{thread::get_unpark_handle, unpark::Unpark};
        if let Some(handle) = self.unpark_cache.borrow().get(&id) {
            handle.unpark();
            return;
        }

        if let Some(v) = get_unpark_handle(id) {
            // Write back to local cache
            let w = v.clone();
            self.unpark_cache.borrow_mut().insert(id, w);
            v.unpark();
        }
    }

    #[allow(unused)]
    #[cfg(feature = "sync")]
    pub(crate) fn send_waker(&self, id: usize, w: std::task::Waker) {
        use crate::driver::thread::get_waker_queue;
        if let Some(sender) = self.waker_queue_cache.borrow().get(&id) {
            let _ = sender.push(w);
            return;
        }

        if let Some(s) = get_waker_queue(id) {
            // Write back to local cache
            let _ = s.push(w);
            self.waker_queue_cache.borrow_mut().insert(id, s);
        }
    }
}

/// Monoio runtime
pub struct Runtime<D> {
    pub(crate) context: Context,
    pub(crate) driver: D,
}

impl<D> Runtime<D> {
    pub(crate) fn new(context: Context, driver: D) -> Self {
        Self { context, driver }
    }

    /// Block on
    pub fn block_on<F>(&mut self, future: F) -> F::Output
    where
        F: Future,
        D: Driver,
    {
        assert!(
            !CURRENT.is_set(),
            "Can not start a runtime inside a runtime"
        );

        let waker = dummy_waker();
        let cx = &mut std::task::Context::from_waker(&waker);

        self.driver.with(|| {
            CURRENT.set(&self.context, || {
                #[cfg(feature = "sync")]
                let join = unsafe { spawn_without_static(future) };
                #[cfg(not(feature = "sync"))]
                let join = future;

                let mut join = std::pin::pin!(join);
                set_poll();
                loop {
                    loop {
                        // Consume all tasks(with max round to prevent io starvation)
                        let mut max_round = self.context.tasks.len() * 2;
                        while let Some(t) = self.context.tasks.pop() {
                            t.run();
                            if max_round == 0 {
                                // maybe there's a looping task
                                break;
                            } else {
                                max_round -= 1;
                            }
                        }

                        // Check main future
                        while should_poll() {
                            // check if ready
                            if let std::task::Poll::Ready(t) = join.as_mut().poll(cx) {
                                return t;
                            }
                        }

                        if self.context.tasks.is_empty() {
                            // No task to execute, we should wait for io blockingly
                            // Hot path
                            break;
                        }

                        // Cold path
                        let _ = self.driver.submit();
                    }

                    // Wait and Process CQ(the error is ignored for not debug mode)
                    #[cfg(not(all(debug_assertions, feature = "debug")))]
                    let _ = self.driver.park();

                    #[cfg(all(debug_assertions, feature = "debug"))]
                    if let Err(e) = self.driver.park() {
                        trace!("park error: {:?}", e);
                    }
                }
            })
        })
    }
}

/// Fusion Runtime is a wrapper of io_uring driver or legacy driver based
/// runtime.
#[cfg(feature = "legacy")]
pub enum FusionRuntime<#[cfg(all(target_os = "linux", feature = "iouring"))] L, R> {
    /// Uring driver based runtime.
    #[cfg(all(target_os = "linux", feature = "iouring"))]
    Uring(Runtime<L>),
    /// Legacy driver based runtime.
    Legacy(Runtime<R>),
}

/// Fusion Runtime is a wrapper of io_uring driver or legacy driver based
/// runtime.
#[cfg(all(target_os = "linux", feature = "iouring", not(feature = "legacy")))]
pub enum FusionRuntime<L> {
    /// Uring driver based runtime.
    Uring(Runtime<L>),
}

#[cfg(all(target_os = "linux", feature = "iouring", feature = "legacy"))]
impl<L, R> FusionRuntime<L, R>
where
    L: Driver,
    R: Driver,
{
    /// Block on
    pub fn block_on<F>(&mut self, future: F) -> F::Output
    where
        F: Future,
    {
        match self {
            FusionRuntime::Uring(inner) => {
                info!("Monoio is running with io_uring driver");
                inner.block_on(future)
            }
            FusionRuntime::Legacy(inner) => {
                info!("Monoio is running with legacy driver");
                inner.block_on(future)
            }
        }
    }
}

#[cfg(all(feature = "legacy", not(all(target_os = "linux", feature = "iouring"))))]
impl<R> FusionRuntime<R>
where
    R: Driver,
{
    /// Block on
    pub fn block_on<F>(&mut self, future: F) -> F::Output
    where
        F: Future,
    {
        match self {
            FusionRuntime::Legacy(inner) => inner.block_on(future),
        }
    }
}

#[cfg(all(not(feature = "legacy"), all(target_os = "linux", feature = "iouring")))]
impl<R> FusionRuntime<R>
where
    R: Driver,
{
    /// Block on
    pub fn block_on<F>(&mut self, future: F) -> F::Output
    where
        F: Future,
    {
        match self {
            FusionRuntime::Uring(inner) => inner.block_on(future),
        }
    }
}

// L -> Fusion<L, R>
#[cfg(all(target_os = "linux", feature = "iouring", feature = "legacy"))]
impl From<Runtime<IoUringDriver>> for FusionRuntime<IoUringDriver, LegacyDriver> {
    fn from(r: Runtime<IoUringDriver>) -> Self {
        Self::Uring(r)
    }
}

// TL -> Fusion<TL, TR>
#[cfg(all(target_os = "linux", feature = "iouring", feature = "legacy"))]
impl From<Runtime<TimeDriver<IoUringDriver>>>
    for FusionRuntime<TimeDriver<IoUringDriver>, TimeDriver<LegacyDriver>>
{
    fn from(r: Runtime<TimeDriver<IoUringDriver>>) -> Self {
        Self::Uring(r)
    }
}

// R -> Fusion<L, R>
#[cfg(all(target_os = "linux", feature = "iouring", feature = "legacy"))]
impl From<Runtime<LegacyDriver>> for FusionRuntime<IoUringDriver, LegacyDriver> {
    fn from(r: Runtime<LegacyDriver>) -> Self {
        Self::Legacy(r)
    }
}

// TR -> Fusion<TL, TR>
#[cfg(all(target_os = "linux", feature = "iouring", feature = "legacy"))]
impl From<Runtime<TimeDriver<LegacyDriver>>>
    for FusionRuntime<TimeDriver<IoUringDriver>, TimeDriver<LegacyDriver>>
{
    fn from(r: Runtime<TimeDriver<LegacyDriver>>) -> Self {
        Self::Legacy(r)
    }
}

// R -> Fusion<R>
#[cfg(all(feature = "legacy", not(all(target_os = "linux", feature = "iouring"))))]
impl From<Runtime<LegacyDriver>> for FusionRuntime<LegacyDriver> {
    fn from(r: Runtime<LegacyDriver>) -> Self {
        Self::Legacy(r)
    }
}

// TR -> Fusion<TR>
#[cfg(all(feature = "legacy", not(all(target_os = "linux", feature = "iouring"))))]
impl From<Runtime<TimeDriver<LegacyDriver>>> for FusionRuntime<TimeDriver<LegacyDriver>> {
    fn from(r: Runtime<TimeDriver<LegacyDriver>>) -> Self {
        Self::Legacy(r)
    }
}

// L -> Fusion<L>
#[cfg(all(target_os = "linux", feature = "iouring", not(feature = "legacy")))]
impl From<Runtime<IoUringDriver>> for FusionRuntime<IoUringDriver> {
    fn from(r: Runtime<IoUringDriver>) -> Self {
        Self::Uring(r)
    }
}

// TL -> Fusion<TL>
#[cfg(all(target_os = "linux", feature = "iouring", not(feature = "legacy")))]
impl From<Runtime<TimeDriver<IoUringDriver>>> for FusionRuntime<TimeDriver<IoUringDriver>> {
    fn from(r: Runtime<TimeDriver<IoUringDriver>>) -> Self {
        Self::Uring(r)
    }
}

/// Spawns a new asynchronous task, returning a [`JoinHandle`] for it.
///
/// Spawning a task enables the task to execute concurrently to other tasks.
/// There is no guarantee that a spawned task will execute to completion. When a
/// runtime is shutdown, all outstanding tasks are dropped, regardless of the
/// lifecycle of that task.
///
///
/// [`JoinHandle`]: super::task::JoinHandle
///
/// # Examples
///
/// In this example, a server is started and `spawn` is used to start a new task
/// that processes each received connection.
///
/// ```no_run
/// #[monoio::main]
/// async fn main() {
///     let handle = monoio::spawn(async {
///         println!("hello from a background task");
///     });
///
///     // Let the task complete
///     handle.await;
/// }
/// ```
pub fn spawn<T>(future: T) -> JoinHandle<T::Output>
where
    T: Future + 'static,
    T::Output: 'static,
{
    let (task, join) = new_task(
        crate::utils::thread_id::get_current_thread_id(),
        future,
        LocalScheduler,
    );

    CURRENT.with(|ctx| {
        ctx.tasks.push(task);
    });
    join
}

#[cfg(feature = "sync")]
unsafe fn spawn_without_static<T>(future: T) -> JoinHandle<T::Output>
where
    T: Future,
{
    use crate::task::new_task_holding;
    let (task, join) = new_task_holding(
        crate::utils::thread_id::get_current_thread_id(),
        future,
        LocalScheduler,
    );

    CURRENT.with(|ctx| {
        ctx.tasks.push(task);
    });
    join
}

#[cfg(test)]
mod tests {
    #[cfg(all(feature = "sync", target_os = "linux", feature = "iouring"))]
    #[test]
    fn across_thread() {
        use futures::channel::oneshot;

        use crate::driver::IoUringDriver;

        let (tx1, rx1) = oneshot::channel::<u8>();
        let (tx2, rx2) = oneshot::channel::<u8>();

        std::thread::spawn(move || {
            let mut rt = crate::RuntimeBuilder::<IoUringDriver>::new()
                .build()
                .unwrap();
            rt.block_on(async move {
                let n = rx1.await.expect("unable to receive rx1");
                assert!(tx2.send(n).is_ok());
            });
        });

        let mut rt = crate::RuntimeBuilder::<IoUringDriver>::new()
            .build()
            .unwrap();
        rt.block_on(async move {
            assert!(tx1.send(24).is_ok());
            assert_eq!(rx2.await.expect("unable to receive rx2"), 24);
        });
    }

    #[cfg(all(target_os = "linux", feature = "iouring"))]
    #[test]
    fn timer() {
        use crate::driver::IoUringDriver;
        let mut rt = crate::RuntimeBuilder::<IoUringDriver>::new()
            .enable_timer()
            .build()
            .unwrap();
        let instant = std::time::Instant::now();
        rt.block_on(async {
            crate::time::sleep(std::time::Duration::from_millis(200)).await;
        });
        let eps = instant.elapsed().subsec_millis();
        assert!((eps as i32 - 200).abs() < 50);
    }
}<|MERGE_RESOLUTION|>--- conflicted
+++ resolved
@@ -26,13 +26,8 @@
 thread_local! {
     pub(crate) static DEFAULT_CTX: Context = Context {
         thread_id: crate::utils::thread_id::DEFAULT_THREAD_ID,
-<<<<<<< HEAD
-        unpark_cache: std::cell::RefCell::new(fxhash::FxHashMap::default()),
-        waker_queue_cache: std::cell::RefCell::new(fxhash::FxHashMap::default()),
-=======
         unpark_cache: std::cell::RefCell::new(rustc_hash::FxHashMap::default()),
-        waker_sender_cache: std::cell::RefCell::new(rustc_hash::FxHashMap::default()),
->>>>>>> 212fde18
+        waker_queue_cache: std::cell::RefCell::new(rustc_hash::FxHashMap::default()),
         tasks: Default::default(),
         time_handle: None,
         blocking_handle: crate::blocking::BlockingHandle::Empty(crate::blocking::BlockingStrategy::Panic),
@@ -55,13 +50,8 @@
 
     /// Waker sender cache
     #[cfg(feature = "sync")]
-<<<<<<< HEAD
     pub(crate) waker_queue_cache:
-        std::cell::RefCell<fxhash::FxHashMap<usize, Arc<SegQueue<std::task::Waker>>>>,
-=======
-    pub(crate) waker_sender_cache:
-        std::cell::RefCell<rustc_hash::FxHashMap<usize, flume::Sender<std::task::Waker>>>,
->>>>>>> 212fde18
+        std::cell::RefCell<rustc_hash::FxHashMap<usize, Arc<SegQueue<std::task::Waker>>>>,
 
     /// Time Handle
     pub(crate) time_handle: Option<TimeHandle>,
@@ -78,13 +68,8 @@
 
         Self {
             thread_id,
-<<<<<<< HEAD
-            unpark_cache: std::cell::RefCell::new(fxhash::FxHashMap::default()),
-            waker_queue_cache: std::cell::RefCell::new(fxhash::FxHashMap::default()),
-=======
             unpark_cache: std::cell::RefCell::new(rustc_hash::FxHashMap::default()),
-            waker_sender_cache: std::cell::RefCell::new(rustc_hash::FxHashMap::default()),
->>>>>>> 212fde18
+            waker_queue_cache: std::cell::RefCell::new(rustc_hash::FxHashMap::default()),
             tasks: TaskQueue::default(),
             time_handle: None,
             blocking_handle,
