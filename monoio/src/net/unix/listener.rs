--- conflicted
+++ resolved
@@ -38,21 +38,9 @@
         let addr = socket2::SockAddr::unix(path)?;
 
         if config.reuse_port {
-<<<<<<< HEAD
-            // Ignore unsupported error for UNIX domain sockets
-            sys_listener.set_reuse_port(true).or_else(|e| {
-                if e.raw_os_error().is_some_and(|code| code == libc::ENOTSUP) {
-                    eprintln!("[listener] set_reuse_port failed: {e}");
-                    Ok(())
-                } else {
-                    Err(e)
-                }
-            })?;
-=======
             // TODO: properly handle this. Warn?
             // this seems to cause an error on current (>6.x) kernels:
             // sys_listener.set_reuse_port(true)?;
->>>>>>> 09612cbb
         }
         if config.reuse_addr {
             sys_listener.set_reuse_address(true)?;
